Gem::Specification.new do |gem|
  gem.name          = 'fluent-plugin-google-cloud'
  gem.description   = <<-eos
   Fluentd plugins for the Stackdriver Logging API, which will make logs
   viewable in the Stackdriver Logs Viewer and can optionally store them
   in Google Cloud Storage and/or BigQuery.
   This is an official Google Ruby gem.
eos
  gem.summary       = 'fluentd plugins for the Stackdriver Logging API'
  gem.homepage      =
    'https://github.com/GoogleCloudPlatform/fluent-plugin-google-cloud'
  gem.license       = 'Apache-2.0'
  gem.version       = '0.7.20'
  gem.authors       = ['Stackdriver Agents Team']
  gem.email         = ['stackdriver-agents@google.com']
  gem.required_ruby_version = Gem::Requirement.new('>= 2.2')

  gem.files         = Dir['**/*'].keep_if { |file| File.file?(file) }
  gem.test_files    = gem.files.grep(/^(test)/)
  gem.require_paths = ['lib']

  gem.add_runtime_dependency 'fluentd', '1.6.3'
  gem.add_runtime_dependency 'googleapis-common-protos', '1.3.9'
  gem.add_runtime_dependency 'googleauth', '0.9.0'
  gem.add_runtime_dependency 'google-api-client', '0.30.8'
  gem.add_runtime_dependency 'google-cloud-logging', '1.6.6'
  gem.add_runtime_dependency 'google-protobuf', '3.9.0'
  gem.add_runtime_dependency 'grpc', '1.22.0'
  gem.add_runtime_dependency 'json', '2.2.0'
  gem.add_runtime_dependency 'opencensus'
  gem.add_runtime_dependency 'opencensus-stackdriver'
  gem.add_runtime_dependency 'prometheus-client', '0.10.0'

  gem.add_development_dependency 'mocha', '1.9.0'
<<<<<<< HEAD
=======
  # Keep this the same as in
  # https://github.com/fluent/fluent-plugin-prometheus/blob/master/fluent-plugin-prometheus.gemspec
  gem.add_development_dependency 'prometheus-client', '< 0.10'
>>>>>>> 0237937d
  # TODO(qingling128): Upgrade rake to 11.0+ after the following issues are
  # fixed because rake (11.0+) requires ALL variables to be explicitly
  # initialized.
  # https://github.com/googleapis/google-auth-library-ruby/issues/227
  # https://github.com/farcaller/rly/issues/2
  gem.add_development_dependency 'rake', '10.5.0'
  gem.add_development_dependency 'rubocop', '0.39.0'
  gem.add_development_dependency 'test-unit', '3.3.3'
  gem.add_development_dependency 'webmock', '3.6.2'
end<|MERGE_RESOLUTION|>--- conflicted
+++ resolved
@@ -27,17 +27,13 @@
   gem.add_runtime_dependency 'google-protobuf', '3.9.0'
   gem.add_runtime_dependency 'grpc', '1.22.0'
   gem.add_runtime_dependency 'json', '2.2.0'
-  gem.add_runtime_dependency 'opencensus'
-  gem.add_runtime_dependency 'opencensus-stackdriver'
-  gem.add_runtime_dependency 'prometheus-client', '0.10.0'
 
   gem.add_development_dependency 'mocha', '1.9.0'
-<<<<<<< HEAD
-=======
+  gem.add_development_dependency 'opencensus'
+  gem.add_development_dependency 'opencensus-stackdriver'
   # Keep this the same as in
   # https://github.com/fluent/fluent-plugin-prometheus/blob/master/fluent-plugin-prometheus.gemspec
   gem.add_development_dependency 'prometheus-client', '< 0.10'
->>>>>>> 0237937d
   # TODO(qingling128): Upgrade rake to 11.0+ after the following issues are
   # fixed because rake (11.0+) requires ALL variables to be explicitly
   # initialized.
