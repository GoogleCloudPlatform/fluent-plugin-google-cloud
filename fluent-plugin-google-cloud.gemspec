Gem::Specification.new do |gem|
  gem.name          = 'fluent-plugin-google-cloud'
  gem.description   = <<-eos
   Fluentd output plugin for the Stackdriver Logging API, which will make
   logs viewable in the Developer Console's log viewer and can optionally
   store them in Google Cloud Storage and/or BigQuery.
   This is an official Google Ruby gem.
eos
  gem.summary       = 'fluentd output plugin for the Stackdriver Logging API'
  gem.homepage      = \
    'https://github.com/GoogleCloudPlatform/fluent-plugin-google-cloud'
  gem.license       = 'Apache-2.0'
  gem.version       = '0.6.4'
  gem.authors       = ['Todd Derr', 'Alex Robinson']
  gem.email         = ['salty@google.com']
  gem.required_ruby_version = Gem::Requirement.new('>= 2.0')

  gem.files         = Dir['**/*'].keep_if { |file| File.file?(file) }
  gem.test_files    = gem.files.grep(/^(test)/)
  gem.require_paths = ['lib']

  gem.add_runtime_dependency 'fluentd', '~> 0.10'
  gem.add_runtime_dependency 'googleapis-common-protos', '~> 1.3'
  gem.add_runtime_dependency 'google-api-client', '~> 0.9.0'
<<<<<<< HEAD
  gem.add_runtime_dependency 'google-cloud-logging', '0.24.1'
  gem.add_runtime_dependency 'googleauth', '0.5.1'
=======
  gem.add_runtime_dependency 'google-cloud-logging', '~> 0.23.2'
  gem.add_runtime_dependency 'googleauth', '~> 0.4', '< 0.5.2'
>>>>>>> be30b48e
  gem.add_runtime_dependency 'grpc', '~> 1.0', '< 1.3'
  gem.add_runtime_dependency 'json', '~> 1.8'

  gem.add_development_dependency 'mocha', '~> 1.1'
  gem.add_development_dependency 'rake', '~> 10.3'
  gem.add_development_dependency 'rubocop', '~> 0.35.0'
  gem.add_development_dependency 'webmock', '~> 2.3.1'
  gem.add_development_dependency 'test-unit', '~> 3.0'
  gem.add_development_dependency 'prometheus-client', '~> 0.7.1'
end<|MERGE_RESOLUTION|>--- conflicted
+++ resolved
@@ -22,13 +22,8 @@
   gem.add_runtime_dependency 'fluentd', '~> 0.10'
   gem.add_runtime_dependency 'googleapis-common-protos', '~> 1.3'
   gem.add_runtime_dependency 'google-api-client', '~> 0.9.0'
-<<<<<<< HEAD
   gem.add_runtime_dependency 'google-cloud-logging', '0.24.1'
-  gem.add_runtime_dependency 'googleauth', '0.5.1'
-=======
-  gem.add_runtime_dependency 'google-cloud-logging', '~> 0.23.2'
   gem.add_runtime_dependency 'googleauth', '~> 0.4', '< 0.5.2'
->>>>>>> be30b48e
   gem.add_runtime_dependency 'grpc', '~> 1.0', '< 1.3'
   gem.add_runtime_dependency 'json', '~> 1.8'
 
